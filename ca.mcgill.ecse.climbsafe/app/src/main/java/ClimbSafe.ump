<<<<<<< HEAD
=======
namespace ca.mcgill.ecse.climbsafe.model;

external interface Serializable {}

use ClimbSafePersistence.ump;

>>>>>>> 7e8f8ddb
class ClimbSafe {
  Date startDate;
  Integer nrWeeks;
  Integer priceOfGuidePerWeek;
  1 <@>- 0..1 Administrator administrator;
  1 <@>- * Guide guides;
  1 <@>- * Member members;
  1 <@>- * BookedItem bookedItems;
  1 <@>- * Equipment equipment;
  1 <@>- * EquipmentBundle bundles;
  1 <@>- * BundleItem bundleItems;
  1 <@>- * Hotel hotels;
  1 <@>- * Assignment assignments;
}

class User {
  abstract;
  unique email;
  password;
}

class Administrator {
  isA User;
}

class NamedUser {
  abstract;
  isA User;
  name;
  emergencyContact;
}

class Guide {
  isA NamedUser;
}

class Member {
  isA NamedUser;
  Integer nrWeeks;
  Boolean guideRequired;
  Boolean hotelRequired;
}

associationClass BookedItem {
  Integer quantity;
  * Member member;
  * BookableItem item;

  depend java.io.Serializable;
  isA Serializable;
  private static final long serialVersionUID = 12L;
}

class BookableItem {
  abstract;
  unique name;
}

class Equipment {
  isA BookableItem;
  Integer weight;
  Integer pricePerWeek;
}

class EquipmentBundle {
  isA BookableItem;
  Integer discount;
}

associationClass BundleItem {
  Integer quantity;
  * EquipmentBundle bundle;
  * Equipment equipment;

  depend java.io.Serializable;
  isA Serializable;
  private static final long serialVersionUID = 13L;
}

class Hotel {
  unique name;
  address;
  enum HotelRating { OneStar, TwoStars, ThreeStars, FourStars, FiveStars }
  HotelRating rating;
} 

class Assignment {
  Integer startWeek;
  Integer endWeek;
  0..1 -- 1 Member member;
  * -- 0..1 Guide guide;
  * -- 0..1 Hotel hotel;
}<|MERGE_RESOLUTION|>--- conflicted
+++ resolved
@@ -1,12 +1,9 @@
-<<<<<<< HEAD
-=======
 namespace ca.mcgill.ecse.climbsafe.model;
 
 external interface Serializable {}
 
 use ClimbSafePersistence.ump;
 
->>>>>>> 7e8f8ddb
 class ClimbSafe {
   Date startDate;
   Integer nrWeeks;
